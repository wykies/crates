--- conflicted
+++ resolved
@@ -97,7 +97,7 @@
         with:
           components: clippy
       - name: Linting
-        run: cargo clippy -- -D warnings
+        run: cargo clippy --all-features -- -D warnings
   wasm:
     name: Clippy WASM
     runs-on: ubuntu-latest
@@ -110,8 +110,4 @@
           target: wasm32-unknown-unknown
           components: clippy
       - name: Linting
-<<<<<<< HEAD
-        run: cargo clippy --target="wasm32-unknown-unknown" --package chat-app-client -- -D warnings
-=======
-        run: cargo clippy --all-features -- -D warnings
->>>>>>> 279039c9
+        run: cargo clippy --target="wasm32-unknown-unknown" --package chat-app-client -- -D warnings